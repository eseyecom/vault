--- conflicted
+++ resolved
@@ -73,51 +73,8 @@
 	return err
 }
 
-<<<<<<< HEAD
-// Structures for the requests/resposne are all down here. They aren't
-// individually documented because the map almost directly to the raw HTTP API
-// documentation. Please refer to that documentation for more details.
-
-type EnableAuthOptions struct {
-	Type        string            `json:"type"`
-	Description string            `json:"description"`
-	Config      AuthConfigInput   `json:"config"`
-	Local       bool              `json:"local"`
-	SealWrap    bool              `json:"seal_wrap" mapstructure:"seal_wrap"`
-	Options     map[string]string `json:"options" mapstructure:"options"`
-}
-
-type AuthConfigInput struct {
-	DefaultLeaseTTL           string   `json:"default_lease_ttl" mapstructure:"default_lease_ttl"`
-	MaxLeaseTTL               string   `json:"max_lease_ttl" mapstructure:"max_lease_ttl"`
-	AuditNonHMACRequestKeys   []string `json:"audit_non_hmac_request_keys,omitempty" mapstructure:"audit_non_hmac_request_keys"`
-	AuditNonHMACResponseKeys  []string `json:"audit_non_hmac_response_keys,omitempty" mapstructure:"audit_non_hmac_response_keys"`
-	ListingVisibility         string   `json:"listing_visibility,omitempty" mapstructure:"listing_visibility"`
-	PassthroughRequestHeaders []string `json:"passthrough_request_headers,omitempty" mapstructure:"passthrough_request_headers"`
-}
-
-type AuthMount struct {
-	Type        string            `json:"type" mapstructure:"type"`
-	Description string            `json:"description" mapstructure:"description"`
-	Accessor    string            `json:"accessor" mapstructure:"accessor"`
-	Config      AuthConfigOutput  `json:"config" mapstructure:"config"`
-	Local       bool              `json:"local" mapstructure:"local"`
-	SealWrap    bool              `json:"seal_wrap" mapstructure:"seal_wrap"`
-	Options     map[string]string `json:"options" mapstructure:"options"`
-}
-
-type AuthConfigOutput struct {
-	DefaultLeaseTTL           int      `json:"default_lease_ttl" mapstructure:"default_lease_ttl"`
-	MaxLeaseTTL               int      `json:"max_lease_ttl" mapstructure:"max_lease_ttl"`
-	AuditNonHMACRequestKeys   []string `json:"audit_non_hmac_request_keys,omitempty" mapstructure:"audit_non_hmac_request_keys"`
-	AuditNonHMACResponseKeys  []string `json:"audit_non_hmac_response_keys,omitempty" mapstructure:"audit_non_hmac_response_keys"`
-	ListingVisibility         string   `json:"listing_visibility,omitempty" mapstructure:"listing_visibility"`
-	PassthroughRequestHeaders []string `json:"passthrough_request_headers,omitempty" mapstructure:"passthrough_request_headers"`
-}
-=======
 // Rather than duplicate, we can use modern Go's type aliasing
 type EnableAuthOptions = MountInput
 type AuthConfigInput = MountConfigInput
 type AuthMount = MountOutput
-type AuthConfigOutput = MountConfigOutput
->>>>>>> db4ff0fe
+type AuthConfigOutput = MountConfigOutput